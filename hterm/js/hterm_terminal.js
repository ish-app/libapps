--- conflicted
+++ resolved
@@ -3216,18 +3216,12 @@
                                 ', ' + this.screen_.cursorPosition.row +
                                 ')');
 
-<<<<<<< HEAD
   var cursorChar = this.screen_.cursorNode_.textContent[this.screen_.cursorOffset_];
   if (cursorChar === undefined) {
     cursorChar = '';
   }
   this.cursorNode_.innerText = cursorChar;
 
-  // Update the caret for a11y purposes.
-  const selection = this.document_.getSelection();
-  if (selection && (selection.isCollapsed || forceSyncSelection)) {
-    this.screen_.syncSelectionCaret(selection);
-=======
   // Update the caret for a11y purposes unless FindBar has focus which it should
   // keep.
   if (!this.findBar.hasFocus) {
@@ -3235,7 +3229,6 @@
     if (selection && (selection.isCollapsed || forceSyncSelection)) {
       this.screen_.syncSelectionCaret(selection);
     }
->>>>>>> 1c1752e4
   }
   return true;
 };
